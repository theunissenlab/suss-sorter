--- conflicted
+++ resolved
@@ -212,17 +212,8 @@
         fig=None,
         figsize=(10, 2)
     ):
-<<<<<<< HEAD
-    # Figure out if nodes is a list of nodes or just one DataNode
-    try:
-        [node for node in nodes]
-    except:
-        nodes = [nodes]
-    main_node = DataNode(children=nodes)
-=======
     clusters = list(clusters)
     main_node = ClusterDataset(clusters)
->>>>>>> 4f74c21e
 
     if isinstance(colors, str):
         colors = [colors]
